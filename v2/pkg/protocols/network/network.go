package network

import (
	"fmt"
	"net"
	"strings"

	"github.com/pkg/errors"

	"github.com/projectdiscovery/fastdialer/fastdialer"
	"github.com/projectdiscovery/fileutil"
	"github.com/projectdiscovery/nuclei/v2/pkg/operators"
	"github.com/projectdiscovery/nuclei/v2/pkg/protocols"
	"github.com/projectdiscovery/nuclei/v2/pkg/protocols/common/expressions"
	"github.com/projectdiscovery/nuclei/v2/pkg/protocols/common/generators"
	"github.com/projectdiscovery/nuclei/v2/pkg/protocols/network/networkclientpool"
)

// Request contains a Network protocol request to be made from a template
type Request struct {
	// ID is the optional id of the request
	ID string `yaml:"id,omitempty" jsonschema:"title=id of the request,description=ID of the network request"`

	// description: |
	//   Host to send network requests to.
	//
	//   Usually it's set to `{{Hostname}}`. If you want to enable TLS for
	//   TCP Connection, you can use `tls://{{Hostname}}`.
	// examples:
	//   - value: |
	//       []string{"{{Hostname}}"}
	Address   []string `yaml:"host,omitempty" jsonschema:"title=host to send requests to,description=Host to send network requests to"`
	addresses []addressKV

	// description: |
	//   Attack is the type of payload combinations to perform.
	//
	//   Sniper is each payload once, pitchfork combines multiple payload sets and clusterbomb generates
	//   permutations and combinations for all payloads.
	// values:
	//   - "sniper"
	//   - "pitchfork"
	//   - "clusterbomb"
	AttackType string `yaml:"attack,omitempty" jsonschema:"title=attack is the payload combination,description=Attack is the type of payload combinations to perform,enum=sniper,enum=pitchfork,enum=clusterbomb"`
	// description: |
	//   Payloads contains any payloads for the current request.
	//
	//   Payloads support both key-values combinations where a list
	//   of payloads is provided, or optionally a single file can also
	//   be provided as payload which will be read on run-time.
	Payloads map[string]interface{} `yaml:"payloads,omitempty" jsonschema:"title=payloads for the network request,description=Payloads contains any payloads for the current request"`

	// description: |
	//   Inputs contains inputs for the network socket
	Inputs []*Input `yaml:"inputs,omitempty" jsonschema:"title=inputs for the network request,description=Inputs contains any input/output for the current request"`
	// description: |
	//   ReadSize is the size of response to read at the end
	//
	//   Default value for read-size is 1024.
	// examples:
	//   - value: "2048"
	ReadSize int `yaml:"read-size,omitempty" jsonschema:"title=size of network response to read,description=Size of response to read at the end. Default is 1024 bytes"`

	// Operators for the current request go here.
	operators.Operators `yaml:",inline,omitempty"`
	CompiledOperators   *operators.Operators `yaml:"-"`

	generator  *generators.Generator
	attackType generators.Type
	// cache any variables that may be needed for operation.
	dialer        *fastdialer.Dialer
	options       *protocols.ExecuterOptions
	dynamicValues map[string]interface{}
}

type addressKV struct {
	ip   string
	port string
	tls  bool
}

// Input is the input to send on the network
type Input struct {
	// description: |
	//   Data is the data to send as the input.
	//
	//   It supports DSL Helper Functions as well as normal expressions.
	// examples:
	//   - value: "\"TEST\""
	//   - value: "\"hex_decode('50494e47')\""
	Data string `yaml:"data,omitempty" jsonschema:"title=data to send as input,description=Data is the data to send as the input"`
	// description: |
	//   Type is the type of input specified in `data` field.
	//
	//   Default value is text, but hex can be used for hex formatted data.
	// values:
	//   - "hex"
	//   - "text"
	Type string `yaml:"type,omitempty" jsonschema:"title=type is the type of input data,description=Type of input specified in data field,enum=hex,enum=text"`
	// description: |
	//   Read is the number of bytes to read from socket.
	//
	//   This can be used for protocols which expect an immediate response. You can
	//   read and write responses one after another and evetually perform matching
	//   on every data captured with `name` attribute.
	//
	//   The [network docs](https://nuclei.projectdiscovery.io/templating-guide/protocols/network/) highlight more on how to do this.
	// examples:
	//   - value: "1024"
	Read int `yaml:"read,omitempty" jsonschema:"title=bytes to read from socket,description=Number of bytes to read from socket"`
	// description: |
	//   Name is the optional name of the data read to provide matching on.
	// examples:
	//   - value: "\"prefix\""
	Name string `yaml:"name,omitempty" jsonschema:"title=optional name for data read,description=Optional name of the data read to provide matching on"`
}

// GetID returns the unique ID of the request if any.
func (request *Request) GetID() string {
	return request.ID
}

// Compile compiles the protocol request for further execution.
func (request *Request) Compile(options *protocols.ExecuterOptions) error {
	var shouldUseTLS bool
	var err error

	request.options = options
	for _, address := range request.Address {
		// check if the connection should be encrypted
		if strings.HasPrefix(address, "tls://") {
			shouldUseTLS = true
			address = strings.TrimPrefix(address, "tls://")
		}
		if strings.Contains(address, ":") {
			addressHost, addressPort, portErr := net.SplitHostPort(address)
			if portErr != nil {
				return errors.Wrap(portErr, "could not parse address")
			}
			request.addresses = append(request.addresses, addressKV{ip: addressHost, port: addressPort, tls: shouldUseTLS})
		} else {
			request.addresses = append(request.addresses, addressKV{ip: address, tls: shouldUseTLS})
		}
	}
	// Pre-compile any input dsl functions before executing the request.
	for _, input := range request.Inputs {
		if input.Type != "" {
			continue
		}
		if compiled, evalErr := expressions.Evaluate(input.Data, map[string]interface{}{}); evalErr == nil {
			input.Data = compiled
		}
	}

<<<<<<< HEAD
	if len(request.Payloads) > 0 {
		attackType := request.AttackType
=======
	// Resolve payload paths from vars if they exists
	for name, payload := range r.options.Options.VarsPayload() {
		payloadStr, ok := payload.(string)
		// check if inputs contains the payload
		var hasPayloadName bool
		for _, input := range r.Inputs {
			if input.Type != "" {
				continue
			}
			if expressions.ContainsVariablesWithNames(input.Data, map[string]interface{}{name: payload}) == nil {
				hasPayloadName = true
				break
			}
		}
		if ok && hasPayloadName && fileutil.FileExists(payloadStr) {
			if r.Payloads == nil {
				r.Payloads = make(map[string]interface{})
			}
			r.Payloads[name] = payloadStr
		}
	}

	if len(r.Payloads) > 0 {
		attackType := r.AttackType
>>>>>>> d7eec370
		if attackType == "" {
			attackType = "batteringram"
		}
		var ok bool
		r.attackType, ok = generators.StringToType[attackType]
		if !ok {
			return fmt.Errorf("invalid attack type provided: %s", attackType)
		}
<<<<<<< HEAD
		request.attackType = generators.StringToType[attackType]
=======
>>>>>>> d7eec370

		// Resolve payload paths if they are files.
		for name, payload := range request.Payloads {
			payloadStr, ok := payload.(string)
			if ok {
				final, resolveErr := options.Catalog.ResolvePath(payloadStr, options.TemplatePath)
				if resolveErr != nil {
					return errors.Wrap(resolveErr, "could not read payload file")
				}
				request.Payloads[name] = final
			}
		}
		request.generator, err = generators.New(request.Payloads, request.attackType, request.options.TemplatePath)
		if err != nil {
			return errors.Wrap(err, "could not parse payloads")
		}
	}

	// Create a client for the class
	client, err := networkclientpool.Get(options.Options, &networkclientpool.Configuration{})
	if err != nil {
		return errors.Wrap(err, "could not get network client")
	}
	request.dialer = client

	if len(request.Matchers) > 0 || len(request.Extractors) > 0 {
		compiled := &request.Operators
		if err := compiled.Compile(); err != nil {
			return errors.Wrap(err, "could not compile operators")
		}
		request.CompiledOperators = compiled
	}
	return nil
}

// Requests returns the total number of requests the YAML rule will perform
func (request *Request) Requests() int {
	return len(request.Address)
}<|MERGE_RESOLUTION|>--- conflicted
+++ resolved
@@ -152,16 +152,12 @@
 		}
 	}
 
-<<<<<<< HEAD
-	if len(request.Payloads) > 0 {
-		attackType := request.AttackType
-=======
 	// Resolve payload paths from vars if they exists
-	for name, payload := range r.options.Options.VarsPayload() {
+	for name, payload := range request.options.Options.VarsPayload() {
 		payloadStr, ok := payload.(string)
 		// check if inputs contains the payload
 		var hasPayloadName bool
-		for _, input := range r.Inputs {
+		for _, input := range request.Inputs {
 			if input.Type != "" {
 				continue
 			}
@@ -171,28 +167,23 @@
 			}
 		}
 		if ok && hasPayloadName && fileutil.FileExists(payloadStr) {
-			if r.Payloads == nil {
-				r.Payloads = make(map[string]interface{})
-			}
-			r.Payloads[name] = payloadStr
-		}
-	}
-
-	if len(r.Payloads) > 0 {
-		attackType := r.AttackType
->>>>>>> d7eec370
+			if request.Payloads == nil {
+				request.Payloads = make(map[string]interface{})
+			}
+			request.Payloads[name] = payloadStr
+		}
+	}
+
+	if len(request.Payloads) > 0 {
+		attackType := request.AttackType
 		if attackType == "" {
 			attackType = "batteringram"
 		}
 		var ok bool
-		r.attackType, ok = generators.StringToType[attackType]
+		request.attackType, ok = generators.StringToType[attackType]
 		if !ok {
 			return fmt.Errorf("invalid attack type provided: %s", attackType)
 		}
-<<<<<<< HEAD
-		request.attackType = generators.StringToType[attackType]
-=======
->>>>>>> d7eec370
 
 		// Resolve payload paths if they are files.
 		for name, payload := range request.Payloads {
