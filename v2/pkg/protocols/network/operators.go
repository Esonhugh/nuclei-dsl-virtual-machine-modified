package network

import (
	"time"

	"github.com/projectdiscovery/nuclei/v2/pkg/operators/extractors"
	"github.com/projectdiscovery/nuclei/v2/pkg/operators/matchers"
	"github.com/projectdiscovery/nuclei/v2/pkg/output"
	"github.com/projectdiscovery/nuclei/v2/pkg/types"
)

// Match matches a generic data response again a given matcher
func (r *Request) Match(data map[string]interface{}, matcher *matchers.Matcher) bool {
	partString := matcher.Part
	switch partString {
	case "body", "raw", "all", "":
		partString = "data"
	}

	item, ok := data[partString]
	if !ok {
		return false
	}
	itemStr := types.ToString(item)

	switch matcher.GetType() {
	case matchers.SizeMatcher:
		return matcher.Result(matcher.MatchSize(len(itemStr)))
	case matchers.WordsMatcher:
		return matcher.Result(matcher.MatchWords(itemStr))
	case matchers.RegexMatcher:
		return matcher.Result(matcher.MatchRegex(itemStr))
	case matchers.BinaryMatcher:
		return matcher.Result(matcher.MatchBinary(itemStr))
	case matchers.DSLMatcher:
		return matcher.Result(matcher.MatchDSL(data))
	}
	return false
}

// Extract performs extracting operation for a extractor on model and returns true or false.
func (r *Request) Extract(data map[string]interface{}, extractor *extractors.Extractor) map[string]struct{} {
	partString := extractor.Part
	switch partString {
	case "body", "raw", "all", "":
		partString = "data"
	}

	item, ok := data[partString]
	if !ok {
		return nil
	}
	itemStr := types.ToString(item)

	switch extractor.GetType() {
	case extractors.RegexExtractor:
		return extractor.ExtractRegex(itemStr)
	case extractors.KValExtractor:
		return extractor.ExtractKval(data)
	}
	return nil
}

// responseToDSLMap converts a DNS response to a map for use in DSL matching
func (r *Request) responseToDSLMap(req, resp string, host, matched string) output.InternalEvent {
	data := make(output.InternalEvent, 6)

	// Some data regarding the request metadata
	data["host"] = host
	data["matched"] = matched
	data["request"] = req
	data["data"] = resp
	data["template-id"] = r.options.TemplateID
	data["template-info"] = r.options.TemplateInfo
	return data
}

// MakeResultEvent creates a result event from internal wrapped event
func (r *Request) MakeResultEvent(wrapped *output.InternalWrappedEvent) []*output.ResultEvent {
	if len(wrapped.OperatorsResult.DynamicValues) > 0 {
		return nil
	}
	results := make([]*output.ResultEvent, 0, len(wrapped.OperatorsResult.Matches)+1)

	// If we have multiple matchers with names, write each of them separately.
	if len(wrapped.OperatorsResult.Matches) > 0 {
		for k := range wrapped.OperatorsResult.Matches {
			data := r.makeResultEventItem(wrapped)
			data.MatcherName = k
			results = append(results, data)
		}
	} else if len(wrapped.OperatorsResult.Extracts) > 0 {
		for k, v := range wrapped.OperatorsResult.Extracts {
			data := r.makeResultEventItem(wrapped)
			data.ExtractedResults = v
			data.ExtractorName = k
			results = append(results, data)
		}
	} else {
		data := r.makeResultEventItem(wrapped)
		results = append(results, data)
	}
	return results
}

func (r *Request) makeResultEventItem(wrapped *output.InternalWrappedEvent) *output.ResultEvent {
	data := &output.ResultEvent{
		TemplateID:       types.ToString(wrapped.InternalEvent["template-id"]),
		Info:             wrapped.InternalEvent["template-info"].(map[string]interface{}),
		Type:             "network",
		Host:             types.ToString(wrapped.InternalEvent["host"]),
		Matched:          types.ToString(wrapped.InternalEvent["matched"]),
		ExtractedResults: wrapped.OperatorsResult.OutputExtracts,
<<<<<<< HEAD
		IP:               wrapped.InternalEvent["ip"].(string),
		Timestamp:        time.Now(),
=======
		IP:               types.ToString(wrapped.InternalEvent["ip"]),
>>>>>>> 085a18fd
	}
	if r.options.Options.JSONRequests {
		data.Request = types.ToString(wrapped.InternalEvent["request"])
		data.Response = types.ToString(wrapped.InternalEvent["data"])
	}
	return data
}<|MERGE_RESOLUTION|>--- conflicted
+++ resolved
@@ -111,12 +111,8 @@
 		Host:             types.ToString(wrapped.InternalEvent["host"]),
 		Matched:          types.ToString(wrapped.InternalEvent["matched"]),
 		ExtractedResults: wrapped.OperatorsResult.OutputExtracts,
-<<<<<<< HEAD
-		IP:               wrapped.InternalEvent["ip"].(string),
 		Timestamp:        time.Now(),
-=======
 		IP:               types.ToString(wrapped.InternalEvent["ip"]),
->>>>>>> 085a18fd
 	}
 	if r.options.Options.JSONRequests {
 		data.Request = types.ToString(wrapped.InternalEvent["request"])
