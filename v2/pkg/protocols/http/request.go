package http

import (
	"bytes"
	"encoding/hex"
	"fmt"
	"io"
	"io/ioutil"
	"net/http"
	"net/http/httputil"
	"net/url"
	"strings"
	"sync"
	"time"

	"github.com/pkg/errors"
	"github.com/remeh/sizedwaitgroup"
	"go.uber.org/multierr"
	"moul.io/http2curl"

	"github.com/projectdiscovery/gologger"
	"github.com/projectdiscovery/nuclei/v2/pkg/operators"
	"github.com/projectdiscovery/nuclei/v2/pkg/output"
	"github.com/projectdiscovery/nuclei/v2/pkg/protocols"
	"github.com/projectdiscovery/nuclei/v2/pkg/protocols/common/expressions"
	"github.com/projectdiscovery/nuclei/v2/pkg/protocols/common/generators"
	"github.com/projectdiscovery/nuclei/v2/pkg/protocols/common/helpers/eventcreator"
	"github.com/projectdiscovery/nuclei/v2/pkg/protocols/common/helpers/responsehighlighter"
	"github.com/projectdiscovery/nuclei/v2/pkg/protocols/common/interactsh"
	"github.com/projectdiscovery/nuclei/v2/pkg/protocols/common/tostring"
	"github.com/projectdiscovery/nuclei/v2/pkg/protocols/http/httpclientpool"
	"github.com/projectdiscovery/nuclei/v2/pkg/protocols/http/signer"
	"github.com/projectdiscovery/nuclei/v2/pkg/protocols/http/signerpool"
	templateTypes "github.com/projectdiscovery/nuclei/v2/pkg/templates/types"
	"github.com/projectdiscovery/nuclei/v2/pkg/types"
	"github.com/projectdiscovery/rawhttp"
	"github.com/projectdiscovery/stringsutil"
)

const defaultMaxWorkers = 150

// Type returns the type of the protocol request
func (request *Request) Type() templateTypes.ProtocolType {
	return templateTypes.HTTPProtocol
}

// executeRaceRequest executes race condition request for a URL
func (request *Request) executeRaceRequest(reqURL string, previous output.InternalEvent, callback protocols.OutputEventCallback) error {
	var generatedRequests []*generatedRequest

	// Requests within race condition should be dumped once and the output prefilled to allow DSL language to work
	// This will introduce a delay and will populate in hacky way the field "request" of outputEvent
	generator := request.newGenerator()

	inputData, payloads, ok := generator.nextValue()
	if !ok {
		return nil
	}
	requestForDump, err := generator.Make(reqURL, inputData, payloads, nil)
	if err != nil {
		return err
	}
	request.setCustomHeaders(requestForDump)
	dumpedRequest, err := dump(requestForDump, reqURL)
	if err != nil {
		return err
	}
	if request.options.Options.Debug || request.options.Options.DebugRequests {
		gologger.Info().Msgf("[%s] Dumped HTTP request for %s\n\n", request.options.TemplateID, reqURL)
		gologger.Print().Msgf("%s", string(dumpedRequest))
	}
	previous["request"] = string(dumpedRequest)

	// Pre-Generate requests
	for i := 0; i < request.RaceNumberRequests; i++ {
		generator := request.newGenerator()
		inputData, payloads, ok := generator.nextValue()
		if !ok {
			break
		}
		generatedRequest, err := generator.Make(reqURL, inputData, payloads, nil)
		if err != nil {
			return err
		}
		generatedRequests = append(generatedRequests, generatedRequest)
	}

	wg := sync.WaitGroup{}
	var requestErr error
	mutex := &sync.Mutex{}
	for i := 0; i < request.RaceNumberRequests; i++ {
		wg.Add(1)
		go func(httpRequest *generatedRequest) {
			defer wg.Done()
			err := request.executeRequest(reqURL, httpRequest, previous, false, callback, 0)
			mutex.Lock()
			if err != nil {
				requestErr = multierr.Append(requestErr, err)
			}
			mutex.Unlock()
		}(generatedRequests[i])
		request.options.Progress.IncrementRequests()
	}
	wg.Wait()

	return requestErr
}

// executeRaceRequest executes parallel requests for a template
func (request *Request) executeParallelHTTP(reqURL string, dynamicValues output.InternalEvent, callback protocols.OutputEventCallback) error {
	generator := request.newGenerator()

	// Workers that keeps enqueuing new requests
	maxWorkers := request.Threads
	swg := sizedwaitgroup.New(maxWorkers)

	var requestErr error
	mutex := &sync.Mutex{}
	for {
		inputData, payloads, ok := generator.nextValue()
		if !ok {
			break
		}
		generatedHttpRequest, err := generator.Make(reqURL, inputData, payloads, dynamicValues)
		if err != nil {
			if err == io.EOF {
				break
			}
			request.options.Progress.IncrementFailedRequestsBy(int64(generator.Total()))
			return err
		}
		if reqURL == "" {
			reqURL = generatedHttpRequest.URL()
		}
		swg.Add()
		go func(httpRequest *generatedRequest) {
			defer swg.Done()

			request.options.RateLimiter.Take()

			previous := make(map[string]interface{})
			err := request.executeRequest(reqURL, httpRequest, previous, false, callback, 0)
			mutex.Lock()
			if err != nil {
				requestErr = multierr.Append(requestErr, err)
			}
			mutex.Unlock()
		}(generatedHttpRequest)
		request.options.Progress.IncrementRequests()
	}
	swg.Wait()
	return requestErr
}

// executeTurboHTTP executes turbo http request for a URL
func (request *Request) executeTurboHTTP(reqURL string, dynamicValues, previous output.InternalEvent, callback protocols.OutputEventCallback) error {
	generator := request.newGenerator()

	// need to extract the target from the url
	URL, err := url.Parse(reqURL)
	if err != nil {
		return err
	}

	pipeOptions := rawhttp.DefaultPipelineOptions
	pipeOptions.Host = URL.Host
	pipeOptions.MaxConnections = 1
	if request.PipelineConcurrentConnections > 0 {
		pipeOptions.MaxConnections = request.PipelineConcurrentConnections
	}
	if request.PipelineRequestsPerConnection > 0 {
		pipeOptions.MaxPendingRequests = request.PipelineRequestsPerConnection
	}
	pipeClient := rawhttp.NewPipelineClient(pipeOptions)

	// defaultMaxWorkers should be a sufficient value to keep queues always full
	maxWorkers := defaultMaxWorkers
	// in case the queue is bigger increase the workers
	if pipeOptions.MaxPendingRequests > maxWorkers {
		maxWorkers = pipeOptions.MaxPendingRequests
	}
	swg := sizedwaitgroup.New(maxWorkers)

	var requestErr error
	mutex := &sync.Mutex{}
	for {
		inputData, payloads, ok := generator.nextValue()
		if !ok {
			break
		}
		generatedHttpRequest, err := generator.Make(reqURL, inputData, payloads, dynamicValues)
		if err != nil {
			request.options.Progress.IncrementFailedRequestsBy(int64(generator.Total()))
			return err
		}
		if reqURL == "" {
			reqURL = generatedHttpRequest.URL()
		}
		generatedHttpRequest.pipelinedClient = pipeClient
		swg.Add()
		go func(httpRequest *generatedRequest) {
			defer swg.Done()

			err := request.executeRequest(reqURL, httpRequest, previous, false, callback, 0)
			mutex.Lock()
			if err != nil {
				requestErr = multierr.Append(requestErr, err)
			}
			mutex.Unlock()
		}(generatedHttpRequest)
		request.options.Progress.IncrementRequests()
	}
	swg.Wait()
	return requestErr
}

// ExecuteWithResults executes the final request on a URL
func (request *Request) ExecuteWithResults(reqURL string, dynamicValues, previous output.InternalEvent, callback protocols.OutputEventCallback) error {
	// verify if pipeline was requested
	if request.Pipeline {
		return request.executeTurboHTTP(reqURL, dynamicValues, previous, callback)
	}

	// verify if a basic race condition was requested
	if request.Race && request.RaceNumberRequests > 0 {
		return request.executeRaceRequest(reqURL, previous, callback)
	}

	// verify if parallel elaboration was requested
	if request.Threads > 0 {
		return request.executeParallelHTTP(reqURL, dynamicValues, callback)
	}

	generator := request.newGenerator()

	var gotDynamicValues map[string][]string
	requestCount := 1
	var requestErr error
	for {
		// returns two values, error and skip, which skips the execution for the request instance.
		executeFunc := func(data string, payloads, dynamicValue map[string]interface{}) (bool, error) {
			hasInteractMarkers := interactsh.HasMatchers(request.CompiledOperators)

			generatedHttpRequest, err := generator.Make(reqURL, data, payloads, dynamicValue)
			if err != nil {
				if err == io.EOF {
					return true, nil
				}
				request.options.Progress.IncrementFailedRequestsBy(int64(generator.Total()))
				return true, err
			}
			if reqURL == "" {
				reqURL = generatedHttpRequest.URL()
			}
			// Check if hosts keep erroring
			if request.options.HostErrorsCache != nil && request.options.HostErrorsCache.Check(reqURL) {
				return true, nil
			}
			var gotOutput bool
			request.options.RateLimiter.Take()

			err = request.executeRequest(reqURL, generatedHttpRequest, previous, hasInteractMarkers, func(event *output.InternalWrappedEvent) {
				// Add the extracts to the dynamic values if any.
				if event.OperatorsResult != nil {
					gotOutput = true
					gotDynamicValues = generators.MergeMapsMany(event.OperatorsResult.DynamicValues, dynamicValues, gotDynamicValues)
				}
				if hasInteractMarkers && request.options.Interactsh != nil {
					request.options.Interactsh.RequestEvent(generatedHttpRequest.interactshURLs, &interactsh.RequestData{
						MakeResultFunc: request.MakeResultEvent,
						Event:          event,
						Operators:      request.CompiledOperators,
						MatchFunc:      request.Match,
						ExtractFunc:    request.Extract,
					})
				} else {
					callback(event)
				}
			}, requestCount)

			// If a variable is unresolved, skip all further requests
			if err == errStopExecution {
				return true, nil
			}
			if err != nil {
				if request.options.HostErrorsCache != nil && request.options.HostErrorsCache.CheckError(err) {
					request.options.HostErrorsCache.MarkFailed(reqURL)
				}
				requestErr = err
			}
			requestCount++
			request.options.Progress.IncrementRequests()

			// If this was a match and we want to stop at first match, skip all further requests.
			if (generatedHttpRequest.original.options.Options.StopAtFirstMatch || request.StopAtFirstMatch) && gotOutput {
				return true, nil
			}
			return false, nil
		}

		inputData, payloads, ok := generator.nextValue()
		if !ok {
			break
		}
		var gotErr error
		var skip bool
		if len(gotDynamicValues) > 0 {
			operators.MakeDynamicValuesCallback(gotDynamicValues, request.IterateAll, func(data map[string]interface{}) bool {
				if skip, gotErr = executeFunc(inputData, payloads, data); skip || gotErr != nil {
					return true
				}
				return false
			})
		} else {
			skip, gotErr = executeFunc(inputData, payloads, dynamicValues)
		}
		if gotErr != nil && requestErr == nil {
			requestErr = gotErr
		}
		if skip || gotErr != nil {
			break
		}
	}
	return requestErr
}

const drainReqSize = int64(8 * 1024)

var errStopExecution = errors.New("stop execution due to unresolved variables")

// executeRequest executes the actual generated request and returns error if occurred
func (request *Request) executeRequest(reqURL string, generatedRequest *generatedRequest, previousEvent output.InternalEvent, hasInteractMarkers bool, callback protocols.OutputEventCallback, requestCount int) error {
	request.setCustomHeaders(generatedRequest)

	var (
		resp          *http.Response
		fromCache     bool
		dumpedRequest []byte
		err           error
	)

	// Dump request for variables checks
	// For race conditions we can't dump the request body at this point as it's already waiting the open-gate event, already handled with a similar code within the race function
	if !generatedRequest.original.Race {
		var dumpError error
		// TODO: dump is currently not working with post-processors - somehow it alters the signature
		dumpedRequest, dumpError = dump(generatedRequest, reqURL)
		if dumpError != nil {
			return dumpError
		}
		dumpedRequestString := string(dumpedRequest)

		// Check if are there any unresolved variables. If yes, skip unless overridden by user.
		if varErr := expressions.ContainsUnresolvedVariables(dumpedRequestString); varErr != nil && !request.SkipVariablesCheck {
			gologger.Warning().Msgf("[%s] Could not make http request for %s: %v\n", request.options.TemplateID, reqURL, varErr)
			return errStopExecution
		}
<<<<<<< HEAD
=======

		if request.options.Options.Debug || request.options.Options.DebugRequests {
			gologger.Info().Msgf("[%s] Dumped HTTP request for %s\n\n", request.options.TemplateID, reqURL)
			gologger.Print().Msgf("%s", dumpedRequestString)
		}
>>>>>>> a0da7452
	}
	var formedURL string
	var hostname string
	timeStart := time.Now()
	if generatedRequest.original.Pipeline {
		if generatedRequest.rawRequest != nil {
			formedURL = generatedRequest.rawRequest.FullURL
			if parsed, parseErr := url.Parse(formedURL); parseErr == nil {
				hostname = parsed.Host
			}
			resp, err = generatedRequest.pipelinedClient.DoRaw(generatedRequest.rawRequest.Method, reqURL, generatedRequest.rawRequest.Path, generators.ExpandMapValues(generatedRequest.rawRequest.Headers), ioutil.NopCloser(strings.NewReader(generatedRequest.rawRequest.Data)))
		} else if generatedRequest.request != nil {
			resp, err = generatedRequest.pipelinedClient.Dor(generatedRequest.request)
		}
	} else if generatedRequest.original.Unsafe && generatedRequest.rawRequest != nil {
		formedURL = generatedRequest.rawRequest.FullURL
		if parsed, parseErr := url.Parse(formedURL); parseErr == nil {
			hostname = parsed.Host
		}
		options := generatedRequest.original.rawhttpClient.Options
		options.FollowRedirects = request.Redirects
		options.CustomRawBytes = generatedRequest.rawRequest.UnsafeRawBytes
		resp, err = generatedRequest.original.rawhttpClient.DoRawWithOptions(generatedRequest.rawRequest.Method, reqURL, generatedRequest.rawRequest.Path, generators.ExpandMapValues(generatedRequest.rawRequest.Headers), ioutil.NopCloser(strings.NewReader(generatedRequest.rawRequest.Data)), options)
	} else {
		hostname = generatedRequest.request.URL.Host
		formedURL = generatedRequest.request.URL.String()
		// if nuclei-project is available check if the request was already sent previously
		if request.options.ProjectFile != nil {
			// if unavailable fail silently
			fromCache = true
			resp, err = request.options.ProjectFile.Get(dumpedRequest)
			if err != nil {
				fromCache = false
			}
		}
		if resp == nil {
			switch request.Signature.Value {
			case AWSSignature:
				var awsSigner signer.Signer
				payloads := request.options.Options.Vars.AsMap()
				awsAccessKeyId := types.ToString(payloads["aws-id"])
				awsSecretAccessKey := types.ToString(payloads["aws-secret"])
				awsSignerArgs := signer.AwsSignerArgs{AwsId: awsAccessKeyId, AwsSecretToken: awsSecretAccessKey}
				service := types.ToString(payloads["service"])
				region := types.ToString(payloads["region"])
				awsSignatureArguments := signer.AwsSignatureArguments{
					Service: types.ToString(service),
					Region:  types.ToString(region),
					Time:    time.Now(),
				}

				awsSigner, err := signerpool.Get(request.options.Options, &signerpool.Configuration{SignerArgs: awsSignerArgs})
				if err != nil {
					return err
				}
				err = awsSigner.SignHTTP(generatedRequest.request.Request, awsSignatureArguments)
				if err != nil {
					return err
				}
			}
			resp, err = request.httpClient.Do(generatedRequest.request)
		}
	}

	// Dump the requests containing all headers
	if !generatedRequest.original.Race {
		var dumpError error
		dumpedRequest, dumpError = dump(generatedRequest, reqURL)
		if dumpError != nil {
			return dumpError
		}
		dumpedRequestString := string(dumpedRequest)
		if request.options.Options.Debug || request.options.Options.DebugRequests {
			gologger.Info().Msgf("[%s] Dumped HTTP request for %s\n\n", request.options.TemplateID, reqURL)
			gologger.Print().Msgf("%s", dumpedRequestString)
		}
	}

	if err != nil {
		// rawhttp doesn't support draining response bodies.
		if resp != nil && resp.Body != nil && generatedRequest.rawRequest == nil {
			_, _ = io.CopyN(ioutil.Discard, resp.Body, drainReqSize)
			resp.Body.Close()
		}
		request.options.Output.Request(request.options.TemplatePath, formedURL, request.Type().String(), err)
		request.options.Progress.IncrementErrorsBy(1)

		// If we have interactsh markers and request times out, still send
		// a callback event so in case we receive an interaction, correlation is possible.
		if hasInteractMarkers {
			outputEvent := request.responseToDSLMap(&http.Response{}, reqURL, formedURL, tostring.UnsafeToString(dumpedRequest), "", "", "", 0, generatedRequest.meta)
			if i := strings.LastIndex(hostname, ":"); i != -1 {
				hostname = hostname[:i]
			}
			outputEvent["ip"] = httpclientpool.Dialer.GetDialedIP(hostname)

			event := &output.InternalWrappedEvent{InternalEvent: outputEvent}
			if request.CompiledOperators != nil {
				event.InternalEvent = outputEvent
			}
			callback(event)
		}
		return err
	}
	defer func() {
		if resp.StatusCode != http.StatusSwitchingProtocols {
			_, _ = io.CopyN(ioutil.Discard, resp.Body, drainReqSize)
		}
		resp.Body.Close()
	}()

	var curlCommand string
	if !request.Unsafe && resp != nil && generatedRequest.request != nil && resp.Request != nil {
		bodyBytes, _ := generatedRequest.request.BodyBytes()
		resp.Request.Body = ioutil.NopCloser(bytes.NewReader(bodyBytes))
		command, _ := http2curl.GetCurlCommand(resp.Request)
		if err == nil && command != nil {
			curlCommand = command.String()
		}
	}

	gologger.Verbose().Msgf("[%s] Sent HTTP request to %s", request.options.TemplateID, formedURL)
	request.options.Output.Request(request.options.TemplatePath, formedURL, request.Type().String(), err)

	duration := time.Since(timeStart)

	dumpedResponseHeaders, err := httputil.DumpResponse(resp, false)
	if err != nil {
		return errors.Wrap(err, "could not dump http response")
	}

	var dumpedResponse []redirectedResponse
	var gotData []byte
	// If the status code is HTTP 101, we should not proceed with reading body.
	if resp.StatusCode != http.StatusSwitchingProtocols {
		var bodyReader io.Reader
		if request.MaxSize != 0 {
			bodyReader = io.LimitReader(resp.Body, int64(request.MaxSize))
		} else {
			bodyReader = resp.Body
		}
		data, err := ioutil.ReadAll(bodyReader)
		if err != nil {
			// Ignore body read due to server misconfiguration errors
			if stringsutil.ContainsAny(err.Error(), "gzip: invalid header") {
				gologger.Warning().Msgf("[%s] Server sent an invalid gzip header and it was not possible to read the uncompressed body for %s: %s", request.options.TemplateID, formedURL, err.Error())
			} else if !stringsutil.ContainsAny(err.Error(), "unexpected EOF", "user canceled") { // ignore EOF and random error
				return errors.Wrap(err, "could not read http body")
			}
		}
		gotData = data
		resp.Body.Close()

		dumpedResponse, err = dumpResponseWithRedirectChain(resp, data)
		if err != nil {
			return errors.Wrap(err, "could not read http response with redirect chain")
		}
	} else {
		dumpedResponse = []redirectedResponse{{fullResponse: dumpedResponseHeaders, headers: dumpedResponseHeaders}}
	}

	// if nuclei-project is enabled store the response if not previously done
	if request.options.ProjectFile != nil && !fromCache {
		if err := request.options.ProjectFile.Set(dumpedRequest, resp, gotData); err != nil {
			return errors.Wrap(err, "could not store in project file")
		}
	}

	for _, response := range dumpedResponse {
		if response.resp == nil {
			continue // Skip nil responses
		}
		matchedURL := reqURL
		if generatedRequest.rawRequest != nil && generatedRequest.rawRequest.FullURL != "" {
			matchedURL = generatedRequest.rawRequest.FullURL
		}
		if generatedRequest.request != nil {
			matchedURL = generatedRequest.request.URL.String()
		}
		finalEvent := make(output.InternalEvent)

		outputEvent := request.responseToDSLMap(response.resp, reqURL, matchedURL, tostring.UnsafeToString(dumpedRequest), tostring.UnsafeToString(response.fullResponse), tostring.UnsafeToString(response.body), tostring.UnsafeToString(response.headers), duration, generatedRequest.meta)
		if i := strings.LastIndex(hostname, ":"); i != -1 {
			hostname = hostname[:i]
		}
		outputEvent["curl-command"] = curlCommand
		outputEvent["ip"] = httpclientpool.Dialer.GetDialedIP(hostname)
		for k, v := range previousEvent {
			finalEvent[k] = v
		}
		for k, v := range outputEvent {
			finalEvent[k] = v
		}
		// Add to history the current request number metadata if asked by the user.
		if request.ReqCondition {
			for k, v := range outputEvent {
				key := fmt.Sprintf("%s_%d", k, requestCount)
				previousEvent[key] = v
				finalEvent[key] = v
			}
		}

		event := eventcreator.CreateEventWithAdditionalOptions(request, generators.MergeMaps(generatedRequest.dynamicValues, finalEvent), request.options.Options.Debug || request.options.Options.DebugResponse, func(internalWrappedEvent *output.InternalWrappedEvent) {
			internalWrappedEvent.OperatorsResult.PayloadValues = generatedRequest.meta
		})
		if hasInteractMarkers {
			event.UsesInteractsh = true
		}

		responseContentType := resp.Header.Get("Content-Type")
		dumpResponse(event, request.options, response.fullResponse, formedURL, responseContentType)

		callback(event)
	}
	return nil
}

// setCustomHeaders sets the custom headers for generated request
func (request *Request) setCustomHeaders(req *generatedRequest) {
	for k, v := range request.customHeaders {
		if req.rawRequest != nil {
			req.rawRequest.Headers[k] = v
		} else {
			kk, vv := strings.TrimSpace(k), strings.TrimSpace(v)
			req.request.Header.Set(kk, vv)
			if kk == "Host" {
				req.request.Host = vv
			}
		}
	}
}

const CRLF = "\r\n"

func dumpResponse(event *output.InternalWrappedEvent, requestOptions *protocols.ExecuterOptions, redirectedResponse []byte, formedURL string, responseContentType string) {
	cliOptions := requestOptions.Options
	if cliOptions.Debug || cliOptions.DebugResponse {
		response := string(redirectedResponse)

		var highlightedResult string
		if responseContentType == "application/octet-stream" || ((responseContentType == "" || responseContentType == "application/x-www-form-urlencoded") && responsehighlighter.HasBinaryContent(response)) {
			highlightedResult = createResponseHexDump(event, response, cliOptions.NoColor)
		} else {
			highlightedResult = responsehighlighter.Highlight(event.OperatorsResult, response, cliOptions.NoColor, false)
		}

		gologger.Debug().Msgf("[%s] Dumped HTTP response for %s\n\n%s", requestOptions.TemplateID, formedURL, highlightedResult)
	}
}

func createResponseHexDump(event *output.InternalWrappedEvent, response string, noColor bool) string {
	CRLFs := CRLF + CRLF
	headerEndIndex := strings.Index(response, CRLFs) + len(CRLFs)
	if headerEndIndex > 0 {
		headers := response[0:headerEndIndex]
		responseBodyHexDump := hex.Dump([]byte(response[headerEndIndex:]))

		highlightedHeaders := responsehighlighter.Highlight(event.OperatorsResult, headers, noColor, false)
		highlightedResponse := responsehighlighter.Highlight(event.OperatorsResult, responseBodyHexDump, noColor, true)
		return fmt.Sprintf("%s\n%s", highlightedHeaders, highlightedResponse)
	} else {
		return responsehighlighter.Highlight(event.OperatorsResult, hex.Dump([]byte(response)), noColor, true)
	}
}<|MERGE_RESOLUTION|>--- conflicted
+++ resolved
@@ -355,14 +355,6 @@
 			gologger.Warning().Msgf("[%s] Could not make http request for %s: %v\n", request.options.TemplateID, reqURL, varErr)
 			return errStopExecution
 		}
-<<<<<<< HEAD
-=======
-
-		if request.options.Options.Debug || request.options.Options.DebugRequests {
-			gologger.Info().Msgf("[%s] Dumped HTTP request for %s\n\n", request.options.TemplateID, reqURL)
-			gologger.Print().Msgf("%s", dumpedRequestString)
-		}
->>>>>>> a0da7452
 	}
 	var formedURL string
 	var hostname string
