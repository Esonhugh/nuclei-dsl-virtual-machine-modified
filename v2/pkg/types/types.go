--- conflicted
+++ resolved
@@ -21,13 +21,8 @@
 	ExcludedTemplates goflags.StringSlice
 	// CustomHeaders is the list of custom global headers to send with each request.
 	CustomHeaders goflags.StringSlice
-<<<<<<< HEAD
 	// Severities filters templates based on their severity and only run the matching ones.
 	Severities severity.Severities
-=======
-	// Severity filters templates based on their severity and only run the matching ones.
-	Severity goflags.NormalizedStringSlice
->>>>>>> f516136b
 	// Author filters templates based on their author and only run the matching ones.
 	Author goflags.NormalizedStringSlice
 	// IncludeTags includes specified tags to be run even while being in denylist
