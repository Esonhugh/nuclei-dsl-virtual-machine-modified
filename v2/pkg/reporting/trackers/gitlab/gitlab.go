--- conflicted
+++ resolved
@@ -1,14 +1,11 @@
 package gitlab
 
 import (
-<<<<<<< HEAD
 	"fmt"
-=======
-	"github.com/xanzy/go-gitlab"
->>>>>>> 383c61c9
 
 	"github.com/projectdiscovery/nuclei/v2/pkg/output"
 	"github.com/projectdiscovery/nuclei/v2/pkg/reporting/format"
+  "github.com/xanzy/go-gitlab"
 )
 
 // Integration is a client for an issue tracker integration
