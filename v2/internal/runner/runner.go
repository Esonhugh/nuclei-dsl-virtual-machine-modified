--- conflicted
+++ resolved
@@ -457,51 +457,24 @@
 }
 
 // ProcessWorkflowWithList coming from stdin or list of targets
-<<<<<<< HEAD
 func (r *Runner) ProcessWorkflowWithList(p *progress.Progress, workflow *workflows.Workflow) {
+	var wg sync.WaitGroup
 	scanner := bufio.NewScanner(strings.NewReader(r.input))
 	for scanner.Scan() {
 		text := scanner.Text()
-		if err := r.ProcessWorkflow(p, workflow, text); err != nil {
-			p.StartStdCapture()
-			gologger.Warningf("Could not run workflow for %s: %s\n", text, err)
-			p.StopStdCapture()
-		}
-=======
-func (r *Runner) ProcessWorkflowWithList(workflow *workflows.Workflow) {
-	var file *os.File
-	var err error
-	// Handle a list of hosts as argument
-	if r.options.Targets != "" {
-		file, err = os.Open(r.options.Targets)
-	} else if r.options.Stdin || r.options.Target != "" {
-		file, err = os.Open(r.tempFile)
-	}
-	if err != nil {
-		gologger.Fatalf("Could not open targets file '%s': %s\n", r.options.Targets, err)
-	}
-	defer file.Close()
-
-	var wg sync.WaitGroup
-	scanner := bufio.NewScanner(file)
-	for scanner.Scan() {
-		text := scanner.Text()
-		if text == "" {
-			continue
-		}
-
 		r.limiter <- struct{}{}
 		wg.Add(1)
 
 		go func(URL string) {
 			defer wg.Done()
 
-			if err := r.ProcessWorkflow(workflow, text); err != nil {
+			if err := r.ProcessWorkflow(p, workflow, text); err != nil {
+				p.StartStdCapture()
 				gologger.Warningf("Could not run workflow for %s: %s\n", text, err)
+				p.StopStdCapture()
 			}
 			<-r.limiter
 		}(text)
->>>>>>> dd435d45
 	}
 
 	wg.Wait()
