package runner

import (
	"errors"
	"flag"
	"net/url"
	"os"

	"github.com/projectdiscovery/gologger"
	"github.com/projectdiscovery/nuclei/v2/pkg/requests"
)

// Options contains the configuration options for tuning
// the template requesting process.
type Options struct {
	Debug              bool                   // Debug mode allows debugging request/responses for the engine
	Silent             bool                   // Silent suppresses any extra text and only writes found URLs on screen.
	Version            bool                   // Version specifies if we should just show version and exit
	Verbose            bool                   // Verbose flag indicates whether to show verbose output or not
	NoColor            bool                   // No-Color disables the colored output.
	UpdateTemplates    bool                   // UpdateTemplates updates the templates installed at startup
	JSON               bool                   // JSON writes json output to files
	JSONRequests       bool                   // write requests/responses for matches in JSON output
	EnableProgressBar  bool                   // Enable progrss bar
	TemplatesVersion   bool                   // Show the templates installed version
	TemplateList       bool                   // List available templates
	Stdin              bool                   // Stdin specifies whether stdin input was given to the process
	StopAtFirstMatch   bool                   // Stop processing template at first full match (this may break chained requests)
	NoMeta             bool                   // Don't display metadata for the matches
	BulkSize           int                    // Number of targets analyzed in parallel for each template
<<<<<<< HEAD
	TemplateThreads 	int // Number of templates executed in parallel
	Project            bool                   // Nuclei uses project folder to avoid sending same HTTP request multiple times
	ProjectPath        string                 // Nuclei uses a user defined project folder
=======
	Threads            int                    // Thread controls the number of concurrent requests to make.
	Timeout            int                    // Timeout is the seconds to wait for a response from the server.
	Retries            int                    // Retries is the number of times to retry the request
	RateLimit          int                    // Rate-Limit of requests per specified target
	Severity           string                 // Filter templates based on their severity and only run the matching ones.
	Target             string                 // Target is a single URL/Domain to scan usng a template
	Targets            string                 // Targets specifies the targets to scan using templates.
	Output             string                 // Output is the file to write found subdomains to.
	ProxyURL           string                 // ProxyURL is the URL for the proxy server
	ProxySocksURL      string                 // ProxySocksURL is the URL for the proxy socks server
	TemplatesDirectory string                 // TemplatesDirectory is the directory to use for storing templates
	Templates          multiStringFlag        // Signature specifies the template/templates to use
	ExcludedTemplates  multiStringFlag        // Signature specifies the template/templates to exclude
	CustomHeaders      requests.CustomHeaders // Custom global headers
>>>>>>> 88d187ba
}

type multiStringFlag []string

func (m *multiStringFlag) String() string {
	return ""
}

func (m *multiStringFlag) Set(value string) error {
	*m = append(*m, value)
	return nil
}

// ParseOptions parses the command line flags provided by a user
func ParseOptions() *Options {
	options := &Options{}

	flag.StringVar(&options.Target, "target", "", "Target is a single target to scan using template")
	flag.Var(&options.Templates, "t", "Template input dir/file/files to run on host. Can be used multiple times. Supports globbing.")
	flag.Var(&options.ExcludedTemplates, "exclude", "Template input dir/file/files to exclude. Can be used multiple times. Supports globbing.")
	flag.StringVar(&options.Severity, "severity", "", "Filter templates based on their severity and only run the matching ones. Comma-separated values can be used to specify multiple severities.")
	flag.StringVar(&options.Targets, "l", "", "List of URLs to run templates on")
	flag.StringVar(&options.Output, "o", "", "File to write output to (optional)")
	flag.StringVar(&options.ProxyURL, "proxy-url", "", "URL of the proxy server")
	flag.StringVar(&options.ProxySocksURL, "proxy-socks-url", "", "URL of the proxy socks server")
	flag.BoolVar(&options.Silent, "silent", false, "Show only results in output")
	flag.BoolVar(&options.Version, "version", false, "Show version of nuclei")
	flag.BoolVar(&options.Verbose, "v", false, "Show Verbose output")
	flag.BoolVar(&options.NoColor, "nC", false, "Don't Use colors in output")
	flag.IntVar(&options.Timeout, "timeout", 5, "Time to wait in seconds before timeout")
	flag.IntVar(&options.Retries, "retries", 1, "Number of times to retry a failed request")
	flag.Var(&options.CustomHeaders, "H", "Custom Header.")
	flag.BoolVar(&options.Debug, "debug", false, "Allow debugging of request/responses")
	flag.BoolVar(&options.UpdateTemplates, "update-templates", false, "Update Templates updates the installed templates (optional)")
	flag.StringVar(&options.TemplatesDirectory, "update-directory", "", "Directory to use for storing nuclei-templates")
	flag.BoolVar(&options.JSON, "json", false, "Write json output to files")
	flag.BoolVar(&options.JSONRequests, "json-requests", false, "Write requests/responses for matches in JSON output")
	flag.BoolVar(&options.EnableProgressBar, "pbar", false, "Enable the progress bar")
	flag.BoolVar(&options.TemplateList, "tl", false, "List available templates")
	flag.IntVar(&options.RateLimit, "rate-limit", -1, "Per Target Rate-Limit")
	flag.BoolVar(&options.StopAtFirstMatch, "stop-at-first-match", false, "Stop processing http requests at first match (this may break template/workflow logic)")
<<<<<<< HEAD
	flag.IntVar(&options.BulkSize, "bulk-size", 25, "Number of hosts analyzed in parallel per template")
	flag.IntVar(&options.TemplateThreads, "c", 10, "Number of templates executed in parallel")
	flag.BoolVar(&options.Project, "project", false, "Use a project folder to avoid sending same request multiple times")
	flag.StringVar(&options.ProjectPath, "project-path", "", "Use a user defined project folder, temporary folder is used if not specified but enabled")

=======
	flag.IntVar(&options.BulkSize, "bulk-size", 150, "Number of hosts analyzed in parallel per template")
	flag.BoolVar(&options.NoMeta, "no-meta", false, "Don't display metadata for the matches")
	flag.BoolVar(&options.TemplatesVersion, "templates-version", false, "Shows the installed nuclei-templates version")
>>>>>>> 88d187ba
	flag.Parse()

	// Check if stdin pipe was given
	options.Stdin = hasStdin()

	// Read the inputs and configure the logging
	options.configureOutput()

	// Show the user the banner
	showBanner()

	if options.Version {
		gologger.Infof("Current Version: %s\n", Version)
		os.Exit(0)
	}
	if options.TemplatesVersion {
		config, err := readConfiguration()
		if err != nil {
			gologger.Fatalf("Could not read template configuration: %s\n", err)
		}
		gologger.Infof("Current nuclei-templates version: %s (%s)\n", config.CurrentVersion, config.TemplatesDirectory)
		os.Exit(0)
	}

	// Validate the options passed by the user and if any
	// invalid options have been used, exit.
	err := options.validateOptions()
	if err != nil {
		gologger.Fatalf("Program exiting: %s\n", err)
	}

	return options
}

func hasStdin() bool {
	stat, err := os.Stdin.Stat()
	if err != nil {
		return false
	}

	isPipedFromChrDev := (stat.Mode() & os.ModeCharDevice) == 0
	isPipedFromFIFO := (stat.Mode() & os.ModeNamedPipe) != 0

	return isPipedFromChrDev || isPipedFromFIFO
}

// validateOptions validates the configuration options passed
func (options *Options) validateOptions() error {
	// Both verbose and silent flags were used
	if options.Verbose && options.Silent {
		return errors.New("both verbose and silent mode specified")
	}

	if !options.TemplateList {
		// Check if a list of templates was provided and it exists
		if len(options.Templates) == 0 && !options.UpdateTemplates {
			return errors.New("no template/templates provided")
		}

		if options.Targets == "" && !options.Stdin && options.Target == "" && !options.UpdateTemplates {
			return errors.New("no target input provided")
		}
	}

	// Validate proxy options if provided
	err := validateProxyURL(
		options.ProxyURL,
		"invalid http proxy format (It should be http://username:password@host:port)",
	)
	if err != nil {
		return err
	}

	err = validateProxyURL(
		options.ProxySocksURL,
		"invalid socks proxy format (It should be socks5://username:password@host:port)",
	)
	if err != nil {
		return err
	}

	return nil
}

func validateProxyURL(proxyURL, message string) error {
	if proxyURL != "" && !isValidURL(proxyURL) {
		return errors.New(message)
	}

	return nil
}

func isValidURL(urlString string) bool {
	_, err := url.Parse(urlString)

	return err == nil
}

// configureOutput configures the output on the screen
func (options *Options) configureOutput() {
	// If the user desires verbose output, show verbose output
	if options.Verbose {
		gologger.MaxLevel = gologger.Verbose
	}

	if options.NoColor {
		gologger.UseColors = false
	}

	if options.Silent {
		gologger.MaxLevel = gologger.Silent
	}
}<|MERGE_RESOLUTION|>--- conflicted
+++ resolved
@@ -28,12 +28,9 @@
 	StopAtFirstMatch   bool                   // Stop processing template at first full match (this may break chained requests)
 	NoMeta             bool                   // Don't display metadata for the matches
 	BulkSize           int                    // Number of targets analyzed in parallel for each template
-<<<<<<< HEAD
-	TemplateThreads 	int // Number of templates executed in parallel
+	TemplateThreads    int                    // Number of templates executed in parallel
 	Project            bool                   // Nuclei uses project folder to avoid sending same HTTP request multiple times
 	ProjectPath        string                 // Nuclei uses a user defined project folder
-=======
-	Threads            int                    // Thread controls the number of concurrent requests to make.
 	Timeout            int                    // Timeout is the seconds to wait for a response from the server.
 	Retries            int                    // Retries is the number of times to retry the request
 	RateLimit          int                    // Rate-Limit of requests per specified target
@@ -47,7 +44,6 @@
 	Templates          multiStringFlag        // Signature specifies the template/templates to use
 	ExcludedTemplates  multiStringFlag        // Signature specifies the template/templates to exclude
 	CustomHeaders      requests.CustomHeaders // Custom global headers
->>>>>>> 88d187ba
 }
 
 type multiStringFlag []string
@@ -87,19 +83,14 @@
 	flag.BoolVar(&options.JSONRequests, "json-requests", false, "Write requests/responses for matches in JSON output")
 	flag.BoolVar(&options.EnableProgressBar, "pbar", false, "Enable the progress bar")
 	flag.BoolVar(&options.TemplateList, "tl", false, "List available templates")
-	flag.IntVar(&options.RateLimit, "rate-limit", -1, "Per Target Rate-Limit")
+	flag.IntVar(&options.RateLimit, "rate-limit", 150, "Rate-Limit Per Target (maximum requests/second")
 	flag.BoolVar(&options.StopAtFirstMatch, "stop-at-first-match", false, "Stop processing http requests at first match (this may break template/workflow logic)")
-<<<<<<< HEAD
-	flag.IntVar(&options.BulkSize, "bulk-size", 25, "Number of hosts analyzed in parallel per template")
-	flag.IntVar(&options.TemplateThreads, "c", 10, "Number of templates executed in parallel")
+	flag.IntVar(&options.BulkSize, "bulk-size", 25, "Maximum Number of hosts analyzed in parallel per template")
+	flag.IntVar(&options.TemplateThreads, "c", 10, "Maximum Number of templates executed in parallel")
 	flag.BoolVar(&options.Project, "project", false, "Use a project folder to avoid sending same request multiple times")
 	flag.StringVar(&options.ProjectPath, "project-path", "", "Use a user defined project folder, temporary folder is used if not specified but enabled")
-
-=======
-	flag.IntVar(&options.BulkSize, "bulk-size", 150, "Number of hosts analyzed in parallel per template")
 	flag.BoolVar(&options.NoMeta, "no-meta", false, "Don't display metadata for the matches")
 	flag.BoolVar(&options.TemplatesVersion, "templates-version", false, "Shows the installed nuclei-templates version")
->>>>>>> 88d187ba
 	flag.Parse()
 
 	// Check if stdin pipe was given
